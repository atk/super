//! # SUPER config module
//!
//! Handles and configures the initial settings and parameters for SUPER.

use std::{u8, fs};
use std::path::{Path, PathBuf};
use std::convert::From;
use std::str::FromStr;
use std::io::Read;
use std::process::exit;
use std::collections::btree_set::Iter;
use std::slice::Iter as VecIter;
use std::collections::BTreeSet;
use std::cmp::{PartialOrd, Ordering};

use colored::Colorize;
use toml::{Parser, Value};

use static_analysis::manifest::Permission;

use {Error, Result, Criticity, print_error, print_warning};

/// Largest number of threads permitted.
const MAX_THREADS: i64 = u8::MAX as i64;

/// Config struct
///
/// Contains configuration related fields. It is used for storing the configuration parameters and
/// checking their values. Implements the `Default` trait.
#[derive(Debug)]
pub struct Config {
    /// Application package.
    app_package: String,
    /// Boolean to represent `--verbose` mode.
    verbose: bool,
    /// Boolean to represent `--quiet` mode.
    quiet: bool,
    /// Boolean to represent `--force` mode.
    force: bool,
    /// Boolean to represent `--bench` mode.
    bench: bool,
    /// Boolean to represent `--open` mode.
    open: bool,
    /// Number of threads.
    threads: u8,
    /// Folder where the applications are stored.
    downloads_folder: PathBuf,
    /// Folder with files from analyzed applications.
    dist_folder: PathBuf,
    /// Folder to store the results of analysis.
    results_folder: PathBuf,
    /// Path to the Apktool binary.
    apktool_file: PathBuf,
    /// Path to the Dex2jar binaries.
    dex2jar_folder: PathBuf,
    /// Path to the JD_CMD binary.
    jd_cmd_file: PathBuf,
<<<<<<< HEAD
    rules_json: PathBuf,
    templates_folder: PathBuf,
    template: String,
=======
    /// Path to the results template file.
    results_template: PathBuf,
    /// Path to the rules.json file.
    rules_json: PathBuf,
    /// Represents an unknow permission.
>>>>>>> 13edd1ea
    unknown_permission: (Criticity, String),
    /// List of permissions to analyze.
    permissions: BTreeSet<PermissionConfig>,
    /// Checker for the loaded files
    loaded_files: Vec<PathBuf>,
}

impl Config {
    /// Creates a new `Config` in Unix systems.
    #[cfg(target_family = "unix")]
    pub fn new<S: AsRef<str>>(app_package: S,
                              verbose: bool,
                              quiet: bool,
                              force: bool,
                              bench: bool,
                              open: bool)
                              -> Result<Config> {
        let mut config: Config = Default::default();
        config.app_package = String::from(app_package.as_ref());
        config.verbose = verbose;
        config.quiet = quiet;
        config.force = force;
        config.bench = bench;
        config.open = open;

        if Path::new("/etc/config.toml").exists() {
            try!(Config::load_from_file(&mut config, "/etc/config.toml", verbose));
            config.loaded_files.push(PathBuf::from("/etc/config.toml"));
        }
        if Path::new("./config.toml").exists() {
            try!(Config::load_from_file(&mut config, "./config.toml", verbose));
            config.loaded_files.push(PathBuf::from("./config.toml"));
        }

        Ok(config)
    }

    /// Creates a new `Config` in Windows systems.
    #[cfg(target_family = "windows")]
    pub fn new<S: AsRef<str>>(app_package: S,
                              verbose: bool,
                              quiet: bool,
                              force: bool,
                              bench: bool,
                              open: bool)
                              -> Result<Config> {
        let mut config: Config = Default::default();
        config.app_package = String::from(app_package.as_ref());
        config.verbose = verbose;
        config.quiet = quiet;
        config.force = force;
        config.bench = bench;
        config.open = open;

        if Path::new("config.toml").exists() {
            try!(Config::load_from_file(&mut config, "config.toml", verbose));
            config.loaded_files.push(PathBuf::from("config.toml"));
        }

        Ok(config)
    }

    /// Checks if all the needed folders and files exist.
    pub fn check(&self) -> bool {
        self.downloads_folder.exists() && self.get_apk_file().exists() &&
        self.apktool_file.exists() && self.dex2jar_folder.exists() &&
        self.jd_cmd_file.exists() && self.get_template_path().exists() &&
        self.rules_json.exists()
    }

    /// Returns the folders and files that do not exist.
    pub fn get_errors(&self) -> Vec<String> {
        let mut errors = Vec::new();
        if !self.downloads_folder.exists() {
            errors.push(format!("the downloads folder `{}` does not exist",
                                self.downloads_folder.display()));
        }
        if !self.get_apk_file().exists() {
            errors.push(format!("the APK file `{}` does not exist",
                                self.get_apk_file().display()));
        }
        if !self.apktool_file.exists() {
            errors.push(format!("the APKTool JAR file `{}` does not exist",
                                self.apktool_file.display()));
        }
        if !self.dex2jar_folder.exists() {
            errors.push(format!("the Dex2Jar folder `{}` does not exist",
                                self.dex2jar_folder.display()));
        }
        if !self.jd_cmd_file.exists() {
            errors.push(format!("the jd-cmd file `{}` does not exist",
                                self.jd_cmd_file.display()));
        }
        if !self.templates_folder.exists() {
            errors.push(format!("the templates folder `{}` does not exist",
                                self.templates_folder.display()));
        }
        if !self.get_template_path().exists() {
            errors.push(format!("the template `{}` does not exist in `{}`",
                                self.template,
                                self.templates_folder.display()));
        }
        if !self.rules_json.exists() {
            errors.push(format!("the `{}` rule file does not exist",
                                self.rules_json.display()));
        }
        errors
    }

    /// Returns the currently loaded config files.
    pub fn get_loaded_config_files(&self) -> VecIter<PathBuf> {
        self.loaded_files.iter()
    }

    /// Returns the app package.
    pub fn get_app_package(&self) -> &str {
        &self.app_package
    }

    /// Changes the app package.
    pub fn set_app_package<S: AsRef<str>>(&mut self, app_package: S) {
        self.app_package = app_package.as_ref().to_owned();
    }

    /// Returns the path to the `.apk`.
    pub fn get_apk_file(&self) -> PathBuf {
        self.downloads_folder.join(format!("{}.apk", self.app_package))
    }

    /// Returns true if the application is running in `--verbose` mode, false otherwise.
    pub fn is_verbose(&self) -> bool {
        self.verbose
    }

    /// Activate or disable `--verbose` mode.
    pub fn set_verbose(&mut self, verbose: bool) {
        self.verbose = verbose;
    }

    /// Returns true if the application is running in `--quiet` mode, false otherwise.
    pub fn is_quiet(&self) -> bool {
        self.quiet
    }

    /// Activate or disable `--quiet` mode.
    pub fn set_quiet(&mut self, quiet: bool) {
        self.quiet = quiet;
    }

    /// Returns true if the application is running in `--force` mode, false otherwise.
    pub fn is_force(&self) -> bool {
        self.force
    }

    /// Activate or disable `--force` mode.
    pub fn set_force(&mut self, force: bool) {
        self.force = force;
    }

    /// Returns true if the application is running in `--bench` mode, false otherwise.
    pub fn is_bench(&self) -> bool {
        self.bench
    }

    /// Activate or disable `--bench` mode.
    pub fn set_bench(&mut self, bench: bool) {
        self.bench = bench;
    }

    /// Returns true if the application is running in `--open` mode, false otherwise.
    pub fn is_open(&self) -> bool {
        self.open
    }

    /// Activate or disable `--open` mode.
    pub fn set_open(&mut self, open: bool) {
        self.open = open;
    }

    /// Returns the `threads` field.
    pub fn get_threads(&self) -> u8 {
        self.threads
    }

<<<<<<< HEAD
    pub fn set_threads(&mut self, threads: u8) {
        self.threads = threads;
    }

=======
    /// Returns the `downloads_folder` field.
>>>>>>> 13edd1ea
    pub fn get_downloads_folder(&self) -> &Path {
        &self.downloads_folder
    }

    /// Returns the `dist_folder` field.
    pub fn get_dist_folder(&self) -> &Path {
        &self.dist_folder
    }

    /// Returns the `results_folder` field.
    pub fn get_results_folder(&self) -> &Path {
        &self.results_folder
    }

    /// Returns the `apktool_file` field.
    pub fn get_apktool_file(&self) -> &Path {
        &self.apktool_file
    }

    /// Returns the `dex2jar_folder` field.
    pub fn get_dex2jar_folder(&self) -> &Path {
        &self.dex2jar_folder
    }

    /// Returns the `jd_cmd_file` field.
    pub fn get_jd_cmd_file(&self) -> &Path {
        &self.jd_cmd_file
    }

<<<<<<< HEAD
    pub fn get_template_path(&self) -> PathBuf {
        self.templates_folder.join(&self.template)
    }

    pub fn get_templates_folder(&self) -> &Path {
        &self.templates_folder
    }

    pub fn get_template_name(&self) -> &str {
        &self.template
=======
    /// Returns the `results_template` field.
    pub fn get_results_template(&self) -> &Path {
        &self.results_template
>>>>>>> 13edd1ea
    }

    /// Returns the `rules_json` field.
    pub fn get_rules_json(&self) -> &Path {
        &self.rules_json
    }

    /// Returns the criticity of the `unknown_permission` field.
    pub fn get_unknown_permission_criticity(&self) -> Criticity {
        self.unknown_permission.0
    }

    /// Returns the description of the `unknown_permission` field.
    pub fn get_unknown_permission_description(&self) -> &str {
        self.unknown_permission.1.as_str()
    }

    /// Returns the `permissions` field.
    pub fn get_permissions(&self) -> Iter<PermissionConfig> {
        self.permissions.iter()
    }

    /// Loads a configuration file into the `Config` struct.
    fn load_from_file<P: AsRef<Path>>(config: &mut Config, path: P, verbose: bool) -> Result<()> {
        let mut f = try!(fs::File::open(path));
        let mut toml = String::new();
        let _ = try!(f.read_to_string(&mut toml));

        // Parse the configuration file
        let mut parser = Parser::new(toml.as_str());
        let toml = match parser.parse() {
            Some(t) => t,
            None => {
                print_error(format!("There was an error parsing the config.toml file: {:?}",
                                    parser.errors),
                            verbose);
                exit(Error::ParseError.into());
            }
        };

        // Read the values from the configuration file
        for (key, value) in toml {
            match key.as_str() {
                "threads" => {
                    match value {
                        Value::Integer(1...MAX_THREADS) => {
                            config.threads = value.as_integer().unwrap() as u8
                        }
                        _ => {
                            print_warning(format!("The 'threads' option in config.toml must \
                                                   be an integer between 1 and {}.\nUsing \
                                                   default.",
                                                  MAX_THREADS),
                                          verbose)
                        }
                    }
                }
                "downloads_folder" => {
                    match value {
                        Value::String(s) => config.downloads_folder = PathBuf::from(s),
                        _ => {
                            print_warning("The 'downloads_folder' option in config.toml must \
                                           be an string.\nUsing default.",
                                          verbose)
                        }
                    }
                }
                "dist_folder" => {
                    match value {
                        Value::String(s) => config.dist_folder = PathBuf::from(s),
                        _ => {
                            print_warning("The 'dist_folder' option in config.toml must be an \
                                           string.\nUsing default.",
                                          verbose)
                        }
                    }
                }
                "results_folder" => {
                    match value {
                        Value::String(s) => config.results_folder = PathBuf::from(s),
                        _ => {
                            print_warning("The 'results_folder' option in config.toml must be \
                                           an string.\nUsing default.",
                                          verbose)
                        }
                    }
                }
                "apktool_file" => {
                    match value {
                        Value::String(s) => {
                            let extension = Path::new(&s).extension();
                            if extension.is_some() && extension.unwrap() == "jar" {
                                config.apktool_file = PathBuf::from(s.clone());
                            } else {
                                print_warning("The APKTool file must be a JAR file.\nUsing \
                                               default.",
                                              verbose)
                            }
                        }
                        _ => {
                            print_warning("The 'apktool_file' option in config.toml must be \
                                           an string.\nUsing default.",
                                          verbose)
                        }
                    }
                }
                "dex2jar_folder" => {
                    match value {
                        Value::String(s) => config.dex2jar_folder = PathBuf::from(s),
                        _ => {
                            print_warning("The 'dex2jar_folder' option in config.toml should \
                                           be an string.\nUsing default.",
                                          verbose)
                        }
                    }
                }
                "jd_cmd_file" => {
                    match value {
                        Value::String(s) => {
                            let extension = Path::new(&s).extension();
                            if extension.is_some() && extension.unwrap() == "jar" {
                                config.jd_cmd_file = PathBuf::from(s.clone());
                            } else {
                                print_warning("The JD-CMD file must be a JAR file.\nUsing \
                                               default.",
                                              verbose)
                            }
                        }
                        _ => {
                            print_warning("The 'jd_cmd_file' option in config.toml must be an \
                                           string.\nUsing default.",
                                          verbose)
                        }
                    }
                }
                "templates_folder" => {
                    match value {
                        Value::String(s) => config.templates_folder = PathBuf::from(s),
                        _ => {
                            print_warning("The 'templates_folder' option in config.toml \
                                           should be an string.\nUsing default.",
                                          verbose)
                        }
                    }
                }
                "template" => {
                    match value {
                        Value::String(s) => config.template = s,
                        _ => {
                            print_warning("The 'template' option in config.toml \
                                           should be an string.\nUsing default.",
                                          verbose)
                        }
                    }
                }
                "rules_json" => {
                    match value {
                        Value::String(s) => {
                            let extension = Path::new(&s).extension();
                            if extension.is_some() && extension.unwrap() == "json" {
                                config.rules_json = PathBuf::from(s.clone());
                            } else {
                                print_warning("The rules.json file must be a JSON \
                                               file.\nUsing default.",
                                              verbose)
                            }
                        }
                        _ => {
                            print_warning("The 'rules_json' option in config.toml must be an \
                                           string.\nUsing default.",
                                          verbose)
                        }
                    }
                }
                "permissions" => {
                    match value {
                        Value::Array(p) => {
                            let format_warning =
                                format!("The permission configuration format must be the \
                                         following:\n{}\nUsing default.",
                                        "[[permissions]]\nname=\"unknown|permission.name\"\n\
                                        criticity = \"warning|low|medium|high|critical\"\n\
                                        label = \"Permission label\"\n\
                                        description = \"Long description to explain the \
                                        vulnerability\""
                                            .italic());

                            for cfg in p {
                                let cfg = match cfg.as_table() {
                                    Some(t) => t,
                                    None => {
                                        print_warning(format_warning, verbose);
                                        break;
                                    }
                                };

                                let name = match cfg.get("name") {
                                    Some(&Value::String(ref n)) => n,
                                    _ => {
                                        print_warning(format_warning, verbose);
                                        break;
                                    }
                                };

                                let criticity = match cfg.get("criticity") {
                                    Some(&Value::String(ref c)) => {
                                        match Criticity::from_str(c) {
                                            Ok(c) => c,
                                            Err(_) => {
                                                print_warning(format!("Criticity must be \
                                                                       one of {}, {}, {}, \
                                                                       {} or {}.\nUsing \
                                                                       default.",
                                                                      "warning".italic(),
                                                                      "low".italic(),
                                                                      "medium".italic(),
                                                                      "high".italic(),
                                                                      "critical".italic()),
                                                              verbose);
                                                break;
                                            }
                                        }
                                    }
                                    _ => {
                                        print_warning(format_warning, verbose);
                                        break;
                                    }
                                };

                                let description = match cfg.get("description") {
                                    Some(&Value::String(ref d)) => d,
                                    _ => {
                                        print_warning(format_warning, verbose);
                                        break;
                                    }
                                };

                                if name == "unknown" {
                                    if cfg.len() != 3 {
                                        print_warning(format!("The format for the unknown \
                                        permissions is the following:\n{}\nUsing default.",
                                        "[[permissions]]\nname = \"unknown\"\n\
                                        criticity = \"warning|low|medium|high|criticity\"\n\
                                        description = \"Long description to explain the \
                                        vulnerability\"".italic()),
                                                      verbose);
                                        break;
                                    }

                                    config.unknown_permission = (criticity, description.clone());
                                } else {
                                    if cfg.len() != 4 {
                                        print_warning(format_warning, verbose);
                                        break;
                                    }

                                    let permission = match Permission::from_str(name.as_str()) {
                                        Ok(p) => p,
                                        Err(_) => {
                                            print_warning(format!("Unknown permission: {}\nTo \
                                                                   set the default \
                                                                   vulnerability level for an \
                                                                   unknown permission, please, \
                                                                   use the {} permission name, \
                                                                   under the {} section.",
                                                                  name.italic(),
                                                                  "unknown".italic(),
                                                                  "[[permissions]]".italic()),
                                                          verbose);
                                            break;
                                        }
                                    };

                                    let label = match cfg.get("label") {
                                        Some(&Value::String(ref l)) => l,
                                        _ => {
                                            print_warning(format_warning, verbose);
                                            break;
                                        }
                                    };
                                    config.permissions
                                        .insert(PermissionConfig::new(permission,
                                                                      criticity,
                                                                      label,
                                                                      &String::from(
                                                                          description.as_ref())));
                                }
                            }
                        }
                        _ => {
                            print_warning("You must specify the permissions you want to \
                                           select as vulnerable.",
                                          verbose)
                        }
                    }
                }
                _ => print_warning(format!("Unknown configuration option {}.", key), verbose),
            }
        }
        Ok(())
    }

    /// Returns the default `Config` struct.
    fn local_default() -> Config {
        Config {
            app_package: String::new(),
            verbose: false,
            quiet: false,
            force: false,
            bench: false,
            open: false,
            threads: 2,
            downloads_folder: PathBuf::from("downloads"),
            dist_folder: PathBuf::from("dist"),
            results_folder: PathBuf::from("results"),
            apktool_file: Path::new("vendor").join("apktool_2.2.0.jar"),
            dex2jar_folder: Path::new("vendor").join("dex2jar-2.0"),
            jd_cmd_file: Path::new("vendor").join("jd-cmd.jar"),
            templates_folder: PathBuf::from("templates"),
            template: String::from("super"),
            rules_json: PathBuf::from("rules.json"),
            unknown_permission: (Criticity::Low,
                                 String::from("Even if the application can create its own \
                                               permissions, it's discouraged, since it can \
                                               lead to missunderstanding between developers.")),
            permissions: BTreeSet::new(),
            loaded_files: Vec::new(),
        }
    }
}

impl Default for Config {
    /// Creates the default `Config` struct in Unix systems.
    #[cfg(target_family = "unix")]
    fn default() -> Config {
        let mut config = Config::local_default();
        let etc_rules = PathBuf::from("/etc/super/rules.json");
        if etc_rules.exists() {
            config.rules_json = etc_rules;
        }
        let share_path = Path::new(if cfg!(target_os = "macos") {
            "/usr/local/super"
        } else {
            "/usr/share/super"
        });
        if share_path.exists() {
            config.apktool_file = share_path.join("vendor/apktool_2.2.0.jar");
            config.dex2jar_folder = share_path.join("vendor/dex2jar-2.0");
            config.jd_cmd_file = share_path.join("vendor/jd-cmd.jar");
            config.templates_folder = share_path.join("templates");
        }
        config
    }

    /// Creates the default `Config` struct in Windows systems.
    #[cfg(target_family = "windows")]
    fn default() -> Config {
        Config::local_default()
    }
}

/// PermissionConfig struct
///
/// Represents a Permission with all its fields. Implements the `PartialEq` and `PartialOrd`
/// traits.
#[derive(Debug, Ord, Eq)]
pub struct PermissionConfig {
    /// Permission name.
    permission: Permission,
    /// Permission criticity.
    criticity: Criticity,
    /// Permission label.
    label: String,
    /// Permission description.
    description: String,
}

impl PartialEq for PermissionConfig {
    fn eq(&self, other: &PermissionConfig) -> bool {
        self.permission == other.permission
    }
}

impl PartialOrd for PermissionConfig {
    fn partial_cmp(&self, other: &PermissionConfig) -> Option<Ordering> {
        if self.permission < other.permission {
            Some(Ordering::Less)
        } else if self.permission > other.permission {
            Some(Ordering::Greater)
        } else {
            Some(Ordering::Equal)
        }
    }
}

impl PermissionConfig {
    /// Creates a new `PermissionConfig`.
    fn new<S: AsRef<str>>(permission: Permission,
                          criticity: Criticity,
                          label: S,
                          description: S)
                          -> PermissionConfig {
        PermissionConfig {
            permission: permission,
            criticity: criticity,
            label: String::from(label.as_ref()),
            description: String::from(description.as_ref()),
        }
    }

    /// Returns the `permission` field.
    pub fn get_permission(&self) -> Permission {
        self.permission
    }

    /// Returns the `criticity` field.
    pub fn get_criticity(&self) -> Criticity {
        self.criticity
    }

    /// Returns the `label` field.
    pub fn get_label(&self) -> &str {
        self.label.as_str()
    }

    /// Returns the `description` field.
    pub fn get_description(&self) -> &str {
        self.description.as_str()
    }
}

#[cfg(test)]
mod tests {
    use Criticity;
    use static_analysis::manifest::Permission;
    use super::Config;
    use std::fs;
    use std::path::Path;

    /// Test for the default configuration function
    #[test]
    fn it_config() {
        // Create config object
        let mut config: Config = Default::default();

        //Check that the properties of the config object are correct
        assert_eq!(config.get_app_package(), "");
        assert!(!config.is_verbose());
        assert!(!config.is_quiet());
        assert!(!config.is_force());
        assert!(!config.is_bench());
        assert!(!config.is_open());
        assert_eq!(config.get_threads(), 2);
        assert_eq!(config.get_downloads_folder(), Path::new("downloads"));
        assert_eq!(config.get_dist_folder(), Path::new("dist"));
        assert_eq!(config.get_results_folder(), Path::new("results"));
        assert_eq!(config.get_template_name(), "super");
        let share_path = Path::new(if cfg!(target_os = "macos") {
            "/usr/local/super"
        } else if cfg!(target_family = "windows") {
            ""
        } else {
            "/usr/share/super"
        });
        let share_path = if share_path.exists() {
            share_path
        } else {
            Path::new("")
        };
        assert_eq!(config.get_apktool_file(),
                   share_path.join("vendor").join("apktool_2.2.0.jar"));
        assert_eq!(config.get_dex2jar_folder(),
                   share_path.join("vendor").join("dex2jar-2.0"));
        assert_eq!(config.get_jd_cmd_file(),
                   share_path.join("vendor").join("jd-cmd.jar"));
        assert_eq!(config.get_templates_folder(), share_path.join("templates"));
        assert_eq!(config.get_template_path(),
                   share_path.join("templates").join("super"));
        if cfg!(target_family = "unix") && Path::new("/etc/super/rules.json").exists() {
            assert_eq!(config.get_rules_json(), Path::new("/etc/super/rules.json"));
        } else {
            assert_eq!(config.get_rules_json(), Path::new("rules.json"));
        }
        assert_eq!(config.get_unknown_permission_criticity(), Criticity::Low);
        assert_eq!(config.get_unknown_permission_description(),
                   "Even if the application can create its own permissions, it's discouraged, \
                    since it can lead to missunderstanding between developers.");
        assert_eq!(config.get_permissions().next(), None);

        if !config.get_downloads_folder().exists() {
            fs::create_dir(config.get_downloads_folder()).unwrap();
        }
        if !config.get_dist_folder().exists() {
            fs::create_dir(config.get_dist_folder()).unwrap();
        }
        if !config.get_results_folder().exists() {
            fs::create_dir(config.get_results_folder()).unwrap();
        }

        // Change properties
        config.set_app_package("test_app");
        config.set_verbose(true);
        config.set_quiet(true);
        config.set_force(true);
        config.set_bench(true);
        config.set_open(true);

        // Check that the new properties are correct
        assert_eq!(config.get_app_package(), "test_app");
        assert!(config.is_verbose());
        assert!(config.is_quiet());
        assert!(config.is_force());
        assert!(config.is_bench());
        assert!(config.is_open());

        if config.get_apk_file().exists() {
            fs::remove_file(config.get_apk_file()).unwrap();
        }
        assert!(!config.check());

        let _ = fs::File::create(config.get_apk_file()).unwrap();
        assert!(config.check());

        let config = Config::new("test_app", false, false, false, false, false).unwrap();
        let mut error_string = String::from("Configuration errors were found:\n");
        for error in config.get_errors() {
            error_string.push_str(&error);
            error_string.push('\n');
        }
        error_string.push_str("The configuration was loaded, in order, from the following \
                               files:\n\t- Default built-in configuration\n");
        for file in config.get_loaded_config_files() {
            error_string.push_str(&format!("\t- {}\n", file.display()));
        }
        println!("{}", error_string);
        assert!(config.check());

        fs::remove_file(config.get_apk_file()).unwrap();
    }

    /// Test for the `config.toml.sample` sample configuration file
    #[test]
    fn it_config_sample() {
        //Create config object
        let mut config = Config::default();
        Config::load_from_file(&mut config, "config.toml.sample", false).unwrap();
        config.set_app_package("test_app");

        //Check that the properties of the config object are correct
        assert_eq!(config.get_threads(), 2);
        assert_eq!(config.get_downloads_folder(), Path::new("downloads"));
        assert_eq!(config.get_dist_folder(), Path::new("dist"));
        assert_eq!(config.get_results_folder(), Path::new("results"));
        assert_eq!(config.get_apktool_file(),
                   Path::new("/usr/share/super/vendor/apktool_2.2.0.jar"));
        assert_eq!(config.get_dex2jar_folder(),
                   Path::new("/usr/share/super/vendor/dex2jar-2.0"));
        assert_eq!(config.get_jd_cmd_file(),
                   Path::new("/usr/share/super/vendor/jd-cmd.jar"));
        assert_eq!(config.get_templates_folder(),
                   Path::new("/usr/share/super/templates"));
        assert_eq!(config.get_template_path(),
                   Path::new("/usr/share/super/templates/super"));
        assert_eq!(config.get_template_name(), "super");
        assert_eq!(config.get_rules_json(), Path::new("/etc/super/rules.json"));
        assert_eq!(config.get_unknown_permission_criticity(), Criticity::Low);
        assert_eq!(config.get_unknown_permission_description(),
                   "Even if the application can create its own permissions, it's discouraged, \
                    since it can lead to missunderstanding between developers.");

        let permission = config.get_permissions().next().unwrap();
        assert_eq!(permission.get_permission(),
                   Permission::AndroidPermissionInternet);
        assert_eq!(permission.get_criticity(), Criticity::Warning);
        assert_eq!(permission.get_label(), "Internet permission");
        assert_eq!(permission.get_description(),
                   "Allows the app to create network sockets and use custom network protocols. \
                    The browser and other applications provide means to send data to the \
                    internet, so this permission is not required to send data to the internet. \
                    Check if the permission is actually needed.");
    }
}<|MERGE_RESOLUTION|>--- conflicted
+++ resolved
@@ -55,17 +55,13 @@
     dex2jar_folder: PathBuf,
     /// Path to the JD_CMD binary.
     jd_cmd_file: PathBuf,
-<<<<<<< HEAD
-    rules_json: PathBuf,
-    templates_folder: PathBuf,
-    template: String,
-=======
-    /// Path to the results template file.
-    results_template: PathBuf,
     /// Path to the rules.json file.
     rules_json: PathBuf,
+    /// Path to the results templates folder.
+    templates_folder: PathBuf,
+    /// Name of the template to use.
+    template: String,
     /// Represents an unknow permission.
->>>>>>> 13edd1ea
     unknown_permission: (Criticity, String),
     /// List of permissions to analyze.
     permissions: BTreeSet<PermissionConfig>,
@@ -250,14 +246,12 @@
         self.threads
     }
 
-<<<<<<< HEAD
+    /// Sets the number of threads for the analysis.
     pub fn set_threads(&mut self, threads: u8) {
         self.threads = threads;
     }
 
-=======
     /// Returns the `downloads_folder` field.
->>>>>>> 13edd1ea
     pub fn get_downloads_folder(&self) -> &Path {
         &self.downloads_folder
     }
@@ -287,22 +281,19 @@
         &self.jd_cmd_file
     }
 
-<<<<<<< HEAD
+    /// Gets the path of the current template.
     pub fn get_template_path(&self) -> PathBuf {
         self.templates_folder.join(&self.template)
     }
 
+    /// Gets the path to the templates folder.
     pub fn get_templates_folder(&self) -> &Path {
         &self.templates_folder
     }
 
+    /// Gets the current template name.
     pub fn get_template_name(&self) -> &str {
         &self.template
-=======
-    /// Returns the `results_template` field.
-    pub fn get_results_template(&self) -> &Path {
-        &self.results_template
->>>>>>> 13edd1ea
     }
 
     /// Returns the `rules_json` field.
@@ -748,7 +739,7 @@
         // Create config object
         let mut config: Config = Default::default();
 
-        //Check that the properties of the config object are correct
+        // Check that the properties of the config object are correct
         assert_eq!(config.get_app_package(), "");
         assert!(!config.is_verbose());
         assert!(!config.is_quiet());
@@ -846,12 +837,12 @@
     /// Test for the `config.toml.sample` sample configuration file
     #[test]
     fn it_config_sample() {
-        //Create config object
+        // Create config object
         let mut config = Config::default();
         Config::load_from_file(&mut config, "config.toml.sample", false).unwrap();
         config.set_app_package("test_app");
 
-        //Check that the properties of the config object are correct
+        // Check that the properties of the config object are correct
         assert_eq!(config.get_threads(), 2);
         assert_eq!(config.get_downloads_folder(), Path::new("downloads"));
         assert_eq!(config.get_dist_folder(), Path::new("dist"));
